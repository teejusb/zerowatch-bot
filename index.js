--- conflicted
+++ resolved
@@ -1,12 +1,11 @@
 const fs = require('fs');
 const Discord = require('discord.js');
-<<<<<<< HEAD
-const {prefix, token, guildId, guestCode,
-       pugPollChannelId, pugAnnounceChannelId} = require('./config.json');
-=======
-const {prefix, token, guildId, guestCode, testChannel} =
-    require('./config.json');
->>>>>>> 7add857a
+// TODO(teejusb): This is going to get unruly real quick. We might just want
+// to load this as 'config' and access the members individually, or find a
+// nicer way to specify many members.
+const {prefix, token, guildId, guestCode, testChannel,
+  pugPollChannelId, pugAnnounceChannelId} =
+      require('./config.json');
 
 const client = new Discord.Client();
 client.commands = new Discord.Collection();
@@ -24,24 +23,19 @@
 const cooldowns = new Discord.Collection();
 
 // Keep track of existing guest invite usages.
-<<<<<<< HEAD
 // This is used to let the bot automatically assign roles if necessary.
-let guest_uses = 0;
-=======
-// This is used to let to bot automatically assign roles if necessary.
 let guestUses = 0;
->>>>>>> 7add857a
-
-let increment = (map, key) => {
+
+const increment = (map, key) => {
   if (map.has(key)) {
     map.set(key, map.get(key) + 1);
   } else {
     map.set(key, 1);
   }
-}
-
-let getDayReactions = (map, message) => {
-  for (let [reaction_id, reaction] of message.reactions) {
+};
+
+const getDayReactions = (map, message) => {
+  for (const reaction of message.reactions.values()) {
     switch (reaction.emoji.name) {
       case '🇲':
         increment(map, '🇲');
@@ -66,22 +60,22 @@
         break;
     }
   }
-}
-
-let valid_days = new Map();
-valid_days.set('🇲', 'Monday');
-valid_days.set('🇹', 'Tuesday');
-valid_days.set('🇼', 'Wednesday');
-valid_days.set('🇷', 'Thursday');
-valid_days.set('🇫', 'Friday');
-valid_days.set('🇸', 'Saturday');
-valid_days.set('🇺', 'Sunday');
+};
+
+const validDays = new Map();
+validDays.set('🇲', 'Monday');
+validDays.set('🇹', 'Tuesday');
+validDays.set('🇼', 'Wednesday');
+validDays.set('🇷', 'Thursday');
+validDays.set('🇫', 'Friday');
+validDays.set('🇸', 'Saturday');
+validDays.set('🇺', 'Sunday');
 
 // Keep track of current PUG poll information.
-let cur_pug_message;
-let max_day_counts = new Map();
-for (let [emoji_name, day] of valid_days) {
-  max_day_counts.set(emoji_name, 0);
+let curPugMessage;
+const maxDayCounts = new Map();
+for (const emojiName of validDays.keys()) {
+  maxDayCounts.set(emojiName, 0);
 }
 
 // A pretty useful method to create a delay without blocking the whole script.
@@ -103,14 +97,9 @@
     guild.fetchInvites()
         .then((guildInvites) => {
           console.log(`There are currently ${guildInvites.size} invites.`);
-<<<<<<< HEAD
-          for (let [code, invite] of guildInvites) {
-            console.log(`  Available invite code ${code} with ${invite.uses} uses`);
-=======
           for (const [code, invite] of guildInvites) {
             console.log(
                 `  Available invite code ${code} with ${invite.uses} uses`);
->>>>>>> 7add857a
             // Only need to keep track of guest invite usages.
             if (code === guestCode) {
               guestUses = invite.uses;
@@ -119,15 +108,17 @@
         });
   }
 
-  let pug_poll_channel = client.channels.get(pugPollChannelId);
-  if (pug_poll_channel) {
-    // The last message posted is the current poll.
-    pug_poll_channel.fetchMessage(pug_poll_channel.lastMessageID)
-        .then(message => {
-          cur_pug_message = message;
-          getDayReactions(max_day_counts, message);
-          console.log('Found PUG message!');
-        });
+  const pugPollChannel = client.channels.get(pugPollChannelId);
+  if (pugPollChannel) {
+    if (pugPollChannel.lastMessageID) {
+      // The last message posted is the current poll.
+      pugPollChannel.fetchMessage(pugPollChannel.lastMessageID)
+          .then((message) => {
+            curPugMessage = message;
+            getDayReactions(maxDayCounts, message);
+            console.log('Found PUG message!');
+          });
+    }
   }
 
 
@@ -139,20 +130,20 @@
 
 client.on('messageReactionAdd', (messageReaction, user) => {
   // If we can't find the current PUG poll for whatever reason, return early.
-  if (typeof cur_pug_message === 'undefined' || cur_pug_message === null) return;
+  if (typeof curPugMessage === 'undefined' || curPugMessage === null) return;
 
   // We only care for reactions to the PUG poll.
-  if (messageReaction.message.id !== cur_pug_message.id) return;
-
-  let emoji_name = messageReaction.emoji.name;
+  if (messageReaction.message.id !== curPugMessage.id) return;
+
+  const emojiName = messageReaction.emoji.name;
 
   // If people reacted to to the PUG poll with a non-valid reaction,
   // just remove it.
-  if (!valid_days.has(emoji_name)) {
+  if (!validDays.has(emojiName)) {
     messageReaction.remove(user);
     return;
   }
-  // We use max_day_counts to ensure we only send each of the following
+  // We use maxDayCounts to ensure we only send each of the following
   // messages once for each of the days. Members can technically add/remove
   // reactions as they wish so we try and do something about that.
   // TODO(teejusb): If a user removes a reaction after we already said that
@@ -161,14 +152,14 @@
   // TODO(teejusb): It would be cool if we only sent these messages on the day
   // they were meant for, but that requires us to keep track of what day it is
   // and when it changes.
-  let cur_count = max_day_counts.get(emoji_name);
-  if (messageReaction.count > cur_count) {
-    max_day_counts.set(emoji_name, messageReaction.count);
-
-    let pug_announce = client.channels.get(pugAnnounceChannelId);
-    
+  const curCount = maxDayCounts.get(emojiName);
+  if (messageReaction.count > curCount) {
+    maxDayCounts.set(emojiName, messageReaction.count);
+
+    const pugAnnounce = client.channels.get(pugAnnounceChannelId);
+
     if (messageReaction.count === 12) {
-      pug_announce.send(`PUGs are on for ${valid_days.get(emoji_name)}!`);
+      pugAnnounce.send(`PUGs are on for ${validDays.get(emojiName)}!`);
     }
   }
 });
@@ -176,20 +167,6 @@
 // ================ On guildMemberAdd ================
 // Handler for when new members join the server.
 
-<<<<<<< HEAD
-client.on('guildMemberAdd', member => {
-  member.guild.fetchInvites().then(guildInvites => {
-    for (let [code, invite] of guildInvites) {
-      if (code === guestCode) {
-        // If guest code did not increment, then this was a custom invite.
-        // Give the person the 'Member' role'
-        if (invite.uses == guest_uses) {
-          let role = member.guild.roles.find(r => r.name === 'Member');
-          member.addRole(role, 'Auto-added via bot.');
-        } else {
-          guest_uses = invite.uses;
-        }
-=======
 client.on('guildMemberAdd', (member) => {
   member.guild.fetchInvites().then((guildInvites) => {
     const invite = guildInvites.get(guestCode);
@@ -199,7 +176,6 @@
         member.addRole(role, 'Auto-added via bot.');
       } else {
         guestUses = invite.uses;
->>>>>>> 7add857a
       }
     }
   });
@@ -208,22 +184,7 @@
 // ================ On message ================
 // Handler for responding to messages (a la slackbot).
 
-<<<<<<< HEAD
-client.on('message', message => {
-  if (message.channel.id === pugPollChannelId) {
-    // Only the poll should be posted in this channel.
-    // If a new poll was posted then update the PUG poll variables.
-    cur_pug_message = message;
-    for (let [emoji_name, day] of valid_days) {
-      max_day_counts.set(emoji_name, 0);
-    }
-    console.log('New PUG poll was posted.')
-    return;
-  }
-
-=======
 client.on('message', (message) => {
->>>>>>> 7add857a
   // Only respond to messages sent from real users and those that are
   // prefixed appropriatly.
   if (!message.content.startsWith(prefix) ||
