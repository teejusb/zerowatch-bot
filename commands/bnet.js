--- conflicted
+++ resolved
@@ -1,11 +1,7 @@
 const kCharsPerMessage = 1000;
 let kHeaderString = 'This channel stores a community collection of ' +
 'BattleTags for quick reference.\nUse ' +
-<<<<<<< HEAD
-'\'{prefix}bnet add|remove battleTag@numbers\' in any channel to add or ' +
-=======
 '\'{prefix}bnet add|remove battleTag#numbers\' in any channel to add or ' +
->>>>>>> 1ef97577
 'remove a BattleTag from your account.\n';
 
 const kSnowflakeRegex = new RegExp(/<@!?(\d+)>/);
